import os
import numpy as np
import PIL
import torch
from PIL import Image
from torch.utils.data import Dataset
from torchvision import transforms

import random
import tqdm
from modules import devices, shared
import re

re_numbers_at_start = re.compile(r"^[-\d]+\s*")


class DatasetEntry:
    def __init__(self, filename=None, latent=None, filename_text=None):
        self.filename = filename
        self.latent = latent
        self.filename_text = filename_text
        self.cond = None
        self.cond_text = None


class PersonalizedBase(Dataset):
    def __init__(self, data_root, width, height, repeats, flip_p=0.5, placeholder_token="*", model=None, device=None, template_file=None, include_cond=False, batch_size=1):
        re_word = re.compile(shared.opts.dataset_filename_word_regex) if len(shared.opts.dataset_filename_word_regex) > 0 else None

        self.placeholder_token = placeholder_token

        self.batch_size = batch_size
        self.width = width
        self.height = height
        self.flip = transforms.RandomHorizontalFlip(p=flip_p)

        self.dataset = []

        with open(template_file, "r") as file:
            lines = [x.strip() for x in file.readlines()]

        self.lines = lines

        assert data_root, 'dataset directory not specified'

        cond_model = shared.sd_model.cond_stage_model

        self.image_paths = [os.path.join(data_root, file_path) for file_path in os.listdir(data_root)]
        print("Preparing dataset...")
        for path in tqdm.tqdm(self.image_paths):
            try:
                image = Image.open(path).convert('RGB').resize((self.width, self.height), PIL.Image.BICUBIC)
            except Exception:
                continue

            text_filename = os.path.splitext(path)[0] + ".txt"
            filename = os.path.basename(path)

            if os.path.exists(text_filename):
                with open(text_filename, "r", encoding="utf8") as file:
                    filename_text = file.read()
            else:
                filename_text = os.path.splitext(filename)[0]
                filename_text = re.sub(re_numbers_at_start, '', filename_text)
                if re_word:
                    tokens = re_word.findall(filename_text)
                    filename_text = (shared.opts.dataset_filename_join_string or "").join(tokens)

            npimage = np.array(image).astype(np.uint8)
            npimage = (npimage / 127.5 - 1.0).astype(np.float32)

            torchdata = torch.from_numpy(npimage).to(device=device, dtype=torch.float32)
            torchdata = torch.moveaxis(torchdata, 2, 0)

            init_latent = model.get_first_stage_encoding(model.encode_first_stage(torchdata.unsqueeze(dim=0))).squeeze()
            init_latent = init_latent.to(devices.cpu)

            entry = DatasetEntry(filename=path, filename_text=filename_text, latent=init_latent)

            if include_cond:
                entry.cond_text = self.create_text(filename_text)
                entry.cond = cond_model([entry.cond_text]).to(devices.cpu).squeeze(0)

            self.dataset.append(entry)
<<<<<<< HEAD
        
        assert len(self.dataset) > 1, "No images have been found in the dataset."
        self.length = len(self.dataset) * repeats
=======

        self.length = len(self.dataset) * repeats // batch_size
>>>>>>> a13af34b

        self.initial_indexes = np.arange(len(self.dataset))
        self.indexes = None
        self.shuffle()

    def shuffle(self):
        self.indexes = self.initial_indexes[torch.randperm(self.initial_indexes.shape[0])]

    def create_text(self, filename_text):
        text = random.choice(self.lines)
        text = text.replace("[name]", self.placeholder_token)
        text = text.replace("[filewords]", filename_text)
        return text

    def __len__(self):
        return self.length

    def __getitem__(self, i):
        res = []

        for j in range(self.batch_size):
            position = i * self.batch_size + j
            if position % len(self.indexes) == 0:
                self.shuffle()

            index = self.indexes[position % len(self.indexes)]
            entry = self.dataset[index]

            if entry.cond is None:
                entry.cond_text = self.create_text(entry.filename_text)

            res.append(entry)

        return res
<|MERGE_RESOLUTION|>--- conflicted
+++ resolved
@@ -1,126 +1,121 @@
-import os
-import numpy as np
-import PIL
-import torch
-from PIL import Image
-from torch.utils.data import Dataset
-from torchvision import transforms
-
-import random
-import tqdm
-from modules import devices, shared
-import re
-
-re_numbers_at_start = re.compile(r"^[-\d]+\s*")
-
-
-class DatasetEntry:
-    def __init__(self, filename=None, latent=None, filename_text=None):
-        self.filename = filename
-        self.latent = latent
-        self.filename_text = filename_text
-        self.cond = None
-        self.cond_text = None
-
-
-class PersonalizedBase(Dataset):
-    def __init__(self, data_root, width, height, repeats, flip_p=0.5, placeholder_token="*", model=None, device=None, template_file=None, include_cond=False, batch_size=1):
-        re_word = re.compile(shared.opts.dataset_filename_word_regex) if len(shared.opts.dataset_filename_word_regex) > 0 else None
-
-        self.placeholder_token = placeholder_token
-
-        self.batch_size = batch_size
-        self.width = width
-        self.height = height
-        self.flip = transforms.RandomHorizontalFlip(p=flip_p)
-
-        self.dataset = []
-
-        with open(template_file, "r") as file:
-            lines = [x.strip() for x in file.readlines()]
-
-        self.lines = lines
-
-        assert data_root, 'dataset directory not specified'
-
-        cond_model = shared.sd_model.cond_stage_model
-
-        self.image_paths = [os.path.join(data_root, file_path) for file_path in os.listdir(data_root)]
-        print("Preparing dataset...")
-        for path in tqdm.tqdm(self.image_paths):
-            try:
-                image = Image.open(path).convert('RGB').resize((self.width, self.height), PIL.Image.BICUBIC)
-            except Exception:
-                continue
-
-            text_filename = os.path.splitext(path)[0] + ".txt"
-            filename = os.path.basename(path)
-
-            if os.path.exists(text_filename):
-                with open(text_filename, "r", encoding="utf8") as file:
-                    filename_text = file.read()
-            else:
-                filename_text = os.path.splitext(filename)[0]
-                filename_text = re.sub(re_numbers_at_start, '', filename_text)
-                if re_word:
-                    tokens = re_word.findall(filename_text)
-                    filename_text = (shared.opts.dataset_filename_join_string or "").join(tokens)
-
-            npimage = np.array(image).astype(np.uint8)
-            npimage = (npimage / 127.5 - 1.0).astype(np.float32)
-
-            torchdata = torch.from_numpy(npimage).to(device=device, dtype=torch.float32)
-            torchdata = torch.moveaxis(torchdata, 2, 0)
-
-            init_latent = model.get_first_stage_encoding(model.encode_first_stage(torchdata.unsqueeze(dim=0))).squeeze()
-            init_latent = init_latent.to(devices.cpu)
-
-            entry = DatasetEntry(filename=path, filename_text=filename_text, latent=init_latent)
-
-            if include_cond:
-                entry.cond_text = self.create_text(filename_text)
-                entry.cond = cond_model([entry.cond_text]).to(devices.cpu).squeeze(0)
-
-            self.dataset.append(entry)
-<<<<<<< HEAD
-        
-        assert len(self.dataset) > 1, "No images have been found in the dataset."
-        self.length = len(self.dataset) * repeats
-=======
-
-        self.length = len(self.dataset) * repeats // batch_size
->>>>>>> a13af34b
-
-        self.initial_indexes = np.arange(len(self.dataset))
-        self.indexes = None
-        self.shuffle()
-
-    def shuffle(self):
-        self.indexes = self.initial_indexes[torch.randperm(self.initial_indexes.shape[0])]
-
-    def create_text(self, filename_text):
-        text = random.choice(self.lines)
-        text = text.replace("[name]", self.placeholder_token)
-        text = text.replace("[filewords]", filename_text)
-        return text
-
-    def __len__(self):
-        return self.length
-
-    def __getitem__(self, i):
-        res = []
-
-        for j in range(self.batch_size):
-            position = i * self.batch_size + j
-            if position % len(self.indexes) == 0:
-                self.shuffle()
-
-            index = self.indexes[position % len(self.indexes)]
-            entry = self.dataset[index]
-
-            if entry.cond is None:
-                entry.cond_text = self.create_text(entry.filename_text)
-
-            res.append(entry)
-
-        return res
+import os
+import numpy as np
+import PIL
+import torch
+from PIL import Image
+from torch.utils.data import Dataset
+from torchvision import transforms
+
+import random
+import tqdm
+from modules import devices, shared
+import re
+
+re_numbers_at_start = re.compile(r"^[-\d]+\s*")
+
+
+class DatasetEntry:
+    def __init__(self, filename=None, latent=None, filename_text=None):
+        self.filename = filename
+        self.latent = latent
+        self.filename_text = filename_text
+        self.cond = None
+        self.cond_text = None
+
+
+class PersonalizedBase(Dataset):
+    def __init__(self, data_root, width, height, repeats, flip_p=0.5, placeholder_token="*", model=None, device=None, template_file=None, include_cond=False, batch_size=1):
+        re_word = re.compile(shared.opts.dataset_filename_word_regex) if len(shared.opts.dataset_filename_word_regex) > 0 else None
+
+        self.placeholder_token = placeholder_token
+
+        self.batch_size = batch_size
+        self.width = width
+        self.height = height
+        self.flip = transforms.RandomHorizontalFlip(p=flip_p)
+
+        self.dataset = []
+
+        with open(template_file, "r") as file:
+            lines = [x.strip() for x in file.readlines()]
+
+        self.lines = lines
+
+        assert data_root, 'dataset directory not specified'
+
+        cond_model = shared.sd_model.cond_stage_model
+
+        self.image_paths = [os.path.join(data_root, file_path) for file_path in os.listdir(data_root)]
+        print("Preparing dataset...")
+        for path in tqdm.tqdm(self.image_paths):
+            try:
+                image = Image.open(path).convert('RGB').resize((self.width, self.height), PIL.Image.BICUBIC)
+            except Exception:
+                continue
+
+            text_filename = os.path.splitext(path)[0] + ".txt"
+            filename = os.path.basename(path)
+
+            if os.path.exists(text_filename):
+                with open(text_filename, "r", encoding="utf8") as file:
+                    filename_text = file.read()
+            else:
+                filename_text = os.path.splitext(filename)[0]
+                filename_text = re.sub(re_numbers_at_start, '', filename_text)
+                if re_word:
+                    tokens = re_word.findall(filename_text)
+                    filename_text = (shared.opts.dataset_filename_join_string or "").join(tokens)
+
+            npimage = np.array(image).astype(np.uint8)
+            npimage = (npimage / 127.5 - 1.0).astype(np.float32)
+
+            torchdata = torch.from_numpy(npimage).to(device=device, dtype=torch.float32)
+            torchdata = torch.moveaxis(torchdata, 2, 0)
+
+            init_latent = model.get_first_stage_encoding(model.encode_first_stage(torchdata.unsqueeze(dim=0))).squeeze()
+            init_latent = init_latent.to(devices.cpu)
+
+            entry = DatasetEntry(filename=path, filename_text=filename_text, latent=init_latent)
+
+            if include_cond:
+                entry.cond_text = self.create_text(filename_text)
+                entry.cond = cond_model([entry.cond_text]).to(devices.cpu).squeeze(0)
+
+            self.dataset.append(entry)
+
+        assert len(self.dataset) > 1, "No images have been found in the dataset."
+        self.length = len(self.dataset) * repeats // batch_size
+
+        self.initial_indexes = np.arange(len(self.dataset))
+        self.indexes = None
+        self.shuffle()
+
+    def shuffle(self):
+        self.indexes = self.initial_indexes[torch.randperm(self.initial_indexes.shape[0])]
+
+    def create_text(self, filename_text):
+        text = random.choice(self.lines)
+        text = text.replace("[name]", self.placeholder_token)
+        text = text.replace("[filewords]", filename_text)
+        return text
+
+    def __len__(self):
+        return self.length
+
+    def __getitem__(self, i):
+        res = []
+
+        for j in range(self.batch_size):
+            position = i * self.batch_size + j
+            if position % len(self.indexes) == 0:
+                self.shuffle()
+
+            index = self.indexes[position % len(self.indexes)]
+            entry = self.dataset[index]
+
+            if entry.cond is None:
+                entry.cond_text = self.create_text(entry.filename_text)
+
+            res.append(entry)
+
+        return res