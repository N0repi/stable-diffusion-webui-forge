{
    "⤡": "⤡",
    "⊞": "⊞",
    "×": "×",
    "❮": "❮",
    "❯": "❯",
    "Loading...": "载入中...",
    "view": "查看",
    "api": "api",
    "•": "•",
    "built with gradio": "基于 Gradio 构建",
    "Stable Diffusion checkpoint": "Stable Diffusion 模型(ckpt)",
    "txt2img": "文生图",
    "img2img": "图生图",
    "Extras": "更多",
    "PNG Info": "图片信息",
    "Checkpoint Merger": "模型(ckpt)合并",
    "Train": "训练",
    "Create aesthetic embedding": "生成美术风格",
    "Image Browser": "图库浏览器",
    "Settings": "设置",
    "Extensions": "扩展",
    "Prompt": "提示词",
    "Negative prompt": "反向提示词",
    "Run": "运行",
    "Skip": "跳过",
    "Interrupt": "中止",
    "Generate": "生成",
    "Style 1": "模版风格 1",
    "Style 2": "模版风格 2",
    "Label": "标签",
    "File": "文件",
    "Drop File Here": "拖拽文件到此",
    "-": "-",
    "or": "或",
    "Click to Upload": "点击上传",
    "Image": "图像",
    "Check progress": "查看进度",
    "Check progress (first)": "(首次)查看进度",
    "Sampling Steps": "采样迭代步数 (Steps)",
    "Sampling method": "采样方法 (Sampler)",
    "Euler a": "Euler a",
    "Euler": "Euler",
    "LMS": "LMS",
    "Heun": "Heun",
    "DPM2": "DPM2",
    "DPM2 a": "DPM2 a",
    "DPM fast": "DPM fast",
    "DPM adaptive": "DPM adaptive",
    "LMS Karras": "LMS Karras",
    "DPM2 Karras": "DPM2 Karras",
    "DPM2 a Karras": "DPM2 a Karras",
    "DDIM": "DDIM",
    "PLMS": "PLMS",
    "Width": "宽度",
    "Height": "高度",
    "Restore faces": "面部修复",
    "Tiling": "可平铺(Tiling)",
    "Highres. fix": "高分辨率修复",
    "Firstpass width": "第一遍的宽度",
    "Firstpass height": "第一遍的高度",
    "Denoising strength": "重绘幅度(Denoising strength)",
    "Batch count": "生成批次",
    "Batch size": "每批数量",
    "CFG Scale": "提示词相关性(CFG Scale)",
    "Seed": "随机种子(seed)",
    "Extra": "▼",
    "Variation seed": "差异随机种子",
    "Variation strength": "差异强度",
    "Resize seed from width": "自宽度缩放随机种子",
    "Resize seed from height": "自高度缩放随机种子",
    "Open for Clip Aesthetic!": "打开美术风格 Clip!",
    "▼": "▼",
    "Aesthetic weight": "美术风格权重",
    "Aesthetic steps": "美术风格迭代步数",
    "Aesthetic learning rate": "美术风格学习率",
    "Slerp interpolation": "Slerp 插值",
    "Aesthetic imgs embedding": "美术风格图集 embedding",
    "None": "无",
    "Aesthetic text for imgs": "该图集的美术风格描述",
    "Slerp angle": "Slerp 角度",
    "Is negative text": "是反向提示词",
    "Script": "脚本",
    "Embedding to Shareable PNG": "将 Embedding 转换为可分享的 PNG 图片文件",
    "Prompt matrix": "提示词矩阵",
    "Prompts from file or textbox": "从文本框或文件载入提示词",
    "X/Y plot": "X/Y 图表",
    "Source embedding to convert": "用于转换的源 Embedding",
    "Embedding token": "Embedding 的 token (关键词)",
    "Output directory": "输出目录",
    "Put variable parts at start of prompt": "把变量部分放在提示词文本的开头",
    "Iterate seed every line": "每行输入都换一个种子",
    "Use same random seed for all lines": "每行输入都使用同一个随机种子",
    "List of prompt inputs": "提示词输入列表",
    "Upload prompt inputs": "上传提示词输入文件",
    "X type": "X轴类型",
    "Nothing": "无",
    "Var. seed": "差异随机种子",
    "Var. strength": "差异强度",
    "Steps": "迭代步数",
    "Prompt S/R": "提示词替换",
    "Prompt order": "提示词顺序",
    "Sampler": "采样器",
    "Checkpoint name": "模型(ckpt)名",
    "Hypernetwork": "超网络(Hypernetwork)",
    "Hypernet str.": "超网络(Hypernetwork) 强度",
    "Sigma Churn": "Sigma Churn",
    "Sigma min": "最小 Sigma",
    "Sigma max": "最大 Sigma",
    "Sigma noise": "Sigma noise",
    "Eta": "Eta",
    "Clip skip": "Clip 跳过",
    "Denoising": "去噪",
    "Cond. Image Mask Weight": "图像调节屏蔽度",
    "X values": "X轴数值",
    "Y type": "Y轴类型",
    "Y values": "Y轴数值",
    "Draw legend": "在图表中包括轴标题",
    "Include Separate Images": "包括独立的图像",
    "Keep -1 for seeds": "保持随机种子为-1",
    "Save": "保存",
    "Send to img2img": ">> 图生图",
    "Send to inpaint": ">> 局部重绘",
    "Send to extras": ">> 更多",
    "Make Zip when Save?": "保存时生成zip压缩文件?",
    "Textbox": "文本框",
    "Interrogate\nCLIP": "CLIP\n反推提示词",
    "Interrogate\nDeepBooru": "DeepBooru\n反推提示词",
    "Inpaint": "局部重绘",
    "Batch img2img": "批量图生图",
    "Image for img2img": "图生图的图像",
    "Drop Image Here": "拖拽图像到此",
    "Image for inpainting with mask": "用于局部重绘并手动画蒙版的图像",
    "Mask": "蒙版",
    "Mask blur": "蒙版模糊",
    "Mask mode": "蒙版模式",
    "Draw mask": "绘制蒙版",
    "Upload mask": "上传蒙版",
    "Masking mode": "蒙版模式",
    "Inpaint masked": "重绘蒙版内容",
    "Inpaint not masked": "重绘非蒙版内容",
    "Masked content": "蒙版蒙住的内容",
    "fill": "填充",
    "original": "原图",
    "latent noise": "潜空间噪声",
    "latent nothing": "潜空间数值零",
    "Inpaint at full resolution": "全分辨率局部重绘",
    "Inpaint at full resolution padding, pixels": "填补像素",
    "Process images in a directory on the same machine where the server is running.": "使用服务器主机上的一个目录，作为输入目录处理图像。",
    "Use an empty output directory to save pictures normally instead of writing to the output directory.": "使用一个空的文件夹作为输出目录，而不是使用默认的 output 文件夹作为输出目录。",
    "Input directory": "输入目录",
    "Resize mode": "缩放模式",
    "Just resize": "拉伸",
    "Crop and resize": "裁剪",
    "Resize and fill": "填充",
    "img2img alternative test": "图生图的另一种测试",
    "Loopback": "回送",
    "Outpainting mk2": "向外绘制第二版",
    "Poor man's outpainting": "效果稍差的向外绘制",
    "SD upscale": "使用 SD 放大(SD upscale)",
    "should be 2 or lower.": "必须小于等于2",
    "Override `Sampling method` to Euler?(this method is built for it)": "覆写 `采样方法` 为 Euler?(这个方法就是为这样做设计的)",
    "Override `prompt` to the same value as `original prompt`?(and `negative prompt`)": "覆写 `提示词` 为 `初始提示词`?(包括`反向提示词`)",
    "Original prompt": "初始提示词",
    "Original negative prompt": "初始反向提示词",
    "Override `Sampling Steps` to the same value as `Decode steps`?": "覆写 `采样迭代步数` 为 `解码迭代步数`?",
    "Decode steps": "解码迭代步数",
    "Override `Denoising strength` to 1?": "覆写 `重绘幅度` 为 1?",
    "Decode CFG scale": "解码提示词相关性(CFG scale)",
    "Randomness": "随机度",
    "Sigma adjustment for finding noise for image": "为寻找图中噪点的 Sigma 调整",
    "Loops": "迭代次数",
    "Denoising strength change factor": "重绘幅度的调整系数",
    "Recommended settings: Sampling Steps: 80-100, Sampler: Euler a, Denoising strength: 0.8": "推荐设置：采样迭代步数：80-100，采样器：Euler a，重绘幅度：0.8",
    "Pixels to expand": "拓展的像素数",
    "Outpainting direction": "向外绘制的方向",
    "left": "左",
    "right": "右",
    "up": "上",
    "down": "下",
    "Fall-off exponent (lower=higher detail)": "衰减指数(越低细节越好)",
    "Color variation": "色彩变化",
    "Will upscale the image to twice the dimensions; use width and height sliders to set tile size": "将图像放大到两倍尺寸； 使用宽度和高度滑块设置图块尺寸(tile size)",
    "Tile overlap": "图块重叠的像素(Tile overlap)",
    "Lanczos": "Lanczos",
    "LDSR": "LDSR",
    "BSRGAN 4x": "BSRGAN 4x",
    "ESRGAN_4x": "ESRGAN_4x",
    "R-ESRGAN 4x+ Anime6B": "R-ESRGAN 4x+ Anime6B",
    "ScuNET GAN": "ScuNET GAN",
    "ScuNET PSNR": "ScuNET PSNR",
    "SwinIR_4x": "SwinIR 4x",
    "Single Image": "单个图像",
    "Batch Process": "批量处理",
    "Batch from Directory": "从目录进行批量处理",
    "Source": "来源",
    "Show result images": "显示输出图像",
    "Scale by": "等比缩放",
    "Scale to": "指定尺寸缩放",
    "Resize": "缩放",
    "Crop to fit": "裁剪以适应",
    "Upscaler 2 visibility": "放大算法 2 (Upscaler 2) 可见度",
    "GFPGAN visibility": "GFPGAN 可见度",
    "CodeFormer visibility": "CodeFormer 可见度",
    "CodeFormer weight (0 = maximum effect, 1 = minimum effect)": "CodeFormer 权重 (0 = 最大效果, 1 = 最小效果)",
    "Upscale Before Restoring Faces": "放大后再进行面部修复",
    "Send to txt2img": ">> 文生图",
    "A merger of the two checkpoints will be generated in your": "合并后的模型(ckpt)会生成在你的",
    "checkpoint": "模型(ckpt)",
    "directory.": "目录",
    "Primary model (A)": "主要模型 (A)",
    "Secondary model (B)": "第二模型 (B)",
    "Tertiary model (C)": "第三模型 (C)",
    "Custom Name (Optional)": "自定义名称 (可选)",
    "Multiplier (M) - set to 0 to get model A": "倍率 (M) - 设为 0 等价于模型 A",
    "Interpolation Method": "插值方法",
    "Weighted sum": "加权和",
    "Add difference": "添加差分",
    "Save as float16": "以 float16 储存",
    "See": "查看",
    "wiki": "wiki文档",
    "for detailed explanation.": "以了解详细说明",
    "Create embedding": "生成 embedding",
    "Create hypernetwork": "生成 hypernetwork",
    "Preprocess images": "图像预处理",
    "Name": "名称",
    "Initialization text": "初始化文字",
    "Number of vectors per token": "每个 token 的向量数",
    "Overwrite Old Embedding": "覆写旧的 Embedding",
    "Modules": "模块",
    "Enter hypernetwork layer structure": "输入 hypernetwork 层结构",
    "Select activation function of hypernetwork": "选择 hypernetwork 的激活函数",
    "linear": "linear",
    "relu": "relu",
    "leakyrelu": "leakyrelu",
    "elu": "elu",
    "swish": "swish",
    "tanh": "tanh",
    "sigmoid": "sigmoid",
    "celu": "celu",
    "gelu": "gelu",
    "glu": "glu",
    "hardshrink": "hardshrink",
    "hardsigmoid": "hardsigmoid",
    "hardtanh": "hardtanh",
    "logsigmoid": "logsigmoid",
    "logsoftmax": "logsoftmax",
    "mish": "mish",
    "prelu": "prelu",
    "rrelu": "rrelu",
    "relu6": "relu6",
    "selu": "selu",
    "silu": "silu",
    "softmax": "softmax",
    "softmax2d": "softmax2d",
    "softmin": "softmin",
    "softplus": "softplus",
    "softshrink": "softshrink",
    "softsign": "softsign",
    "tanhshrink": "tanhshrink",
    "threshold": "阈值",
    "Select Layer weights initialization. relu-like - Kaiming, sigmoid-like - Xavier is recommended": "选择初始化层权重的方案. 类relu - Kaiming, 类sigmoid - Xavier 都是比较推荐的选项",
    "Normal": "正态",
    "KaimingUniform": "Kaiming 均匀",
    "KaimingNormal": "Kaiming 正态",
    "XavierUniform": "Xavier 均匀",
    "XavierNormal": "Xavier 正态",
    "Add layer normalization": "添加层标准化",
    "Use dropout": "采用 dropout 防止过拟合",
    "Overwrite Old Hypernetwork": "覆写旧的 Hypernetwork",
    "Source directory": "源目录",
    "Destination directory": "目标目录",
    "Existing Caption txt Action": "对已有的 txt 说明文字的行为",
    "ignore": "无视",
    "copy": "复制",
    "prepend": "放前面",
    "append": "放后面",
    "Create flipped copies": "生成镜像副本",
    "Split oversized images": "分割过大的图像",
    "Auto focal point crop": "自动焦点裁切",
    "Use BLIP for caption": "使用 BLIP 生成说明文字(自然语言描述)",
    "Use deepbooru for caption": "使用 deepbooru 生成说明文字(tags)",
    "Split image threshold": "图像分割阈值",
    "Split image overlap ratio": "分割图像重叠的比率",
    "Focal point face weight": "焦点面部权重",
    "Focal point entropy weight": "焦点熵权重",
    "Focal point edges weight": "焦点线条权重",
    "Create debug image": "生成调试(debug)图片",
    "Preprocess": "预处理",
    "Train an embedding or Hypernetwork; you must specify a directory with a set of 1:1 ratio images": "训练 embedding 或者 hypernetwork； 必须指定一组具有 1:1 比例图像的目录",
    "[wiki]": "[帮助]",
    "Embedding": "Embedding",
    "Embedding Learning rate": "Embedding 学习率",
    "Hypernetwork Learning rate": "Hypernetwork 学习率",
    "Dataset directory": "数据集目录",
    "Log directory": "日志目录",
    "Prompt template file": "提示词模版文件",
    "Max steps": "最大迭代步数",
    "Save an image to log directory every N steps, 0 to disable": "每 N 步保存一个图像到日志目录，0 表示禁用",
    "Save a copy of embedding to log directory every N steps, 0 to disable": "每 N 步将 embedding 的副本保存到日志目录，0 表示禁用",
    "Save images with embedding in PNG chunks": "保存图像，并在 PNG 图片文件中嵌入 embedding 文件",
    "Read parameters (prompt, etc...) from txt2img tab when making previews": "进行预览时，从文生图选项卡中读取参数（提示词等）",
    "Train Hypernetwork": "训练 Hypernetwork",
    "Train Embedding": "训练 Embedding",
    "Create an aesthetic embedding out of any number of images": "从任意数量的图像中创建美术风格 embedding",
    "Create images embedding": "生成图集 embedding",
    "Favorites": "收藏夹(已保存)",
    "Others": "其他",
    "Images directory": "图像目录",
    "Dropdown": "下拉列表",
    "First Page": "首页",
    "Prev Page": "上一页",
    "Page Index": "页数",
    "Next Page": "下一页",
    "End Page": "尾页",
    "delete next": "删除下一张",
    "Delete": "删除",
    "sort by": "排序方式",
    "path name": "路径名",
    "date": "日期",
    "keyword": "搜索",
    "Generate Info": "生成信息",
    "File Name": "文件名",
    "Move to favorites": "移动到收藏夹(保存)",
    "Renew Page": "刷新页面",
    "Number": "数量",
    "set_index": "设置索引",
    "load_switch": "载入开关",
    "turn_page_switch": "翻页开关",
    "Checkbox": "勾选框",
    "Apply settings": "保存设置",
    "Saving images/grids": "保存图像/宫格图",
    "Always save all generated images": "始终保存所有生成的图像",
    "File format for images": "图像的文件格式",
    "Images filename pattern": "图像文件名格式",
    "Add number to filename when saving": "储存的时候在文件名里添加数字",
    "Always save all generated image grids": "始终保存所有生成的宫格图",
    "File format for grids": "宫格图的文件格式",
    "Add extended info (seed, prompt) to filename when saving grid": "保存宫格图时，将扩展信息（随机种子、提示词）添加到文件名",
    "Do not save grids consisting of one picture": "只有一张图片时不要保存宫格图",
    "Prevent empty spots in grid (when set to autodetect)": "（启用自动检测时）防止宫格图中出现空位",
    "Grid row count; use -1 for autodetect and 0 for it to be same as batch size": "宫格图行数； 使用 -1 进行自动检测，使用 0 使其与每批数量相同",
    "Save text information about generation parameters as chunks to png files": "将有关生成参数的文本信息，作为块保存到 png 图片文件中",
    "Create a text file next to every image with generation parameters.": "保存图像时，在每个图像旁边创建一个文本文件储存生成参数",
    "Save a copy of image before doing face restoration.": "在进行面部修复之前保存图像副本",
    "Save a copy of image before applying highres fix.": "在做高分辨率修复之前保存初始图像副本",
    "Save a copy of image before applying color correction to img2img results": "在对图生图结果应用颜色校正之前保存图像副本",
    "Quality for saved jpeg images": "保存的 jpeg 图像的质量",
    "If PNG image is larger than 4MB or any dimension is larger than 4000, downscale and save copy as JPG": "如果 PNG 图像大于 4MB 或宽高大于 4000，则缩小并保存副本为 JPG 图片",
    "Use original name for output filename during batch process in extras tab": "在更多选项卡中的批量处理过程中，使用原始名称作为输出文件名",
    "When using 'Save' button, only save a single selected image": "使用“保存”按钮时，只保存一个选定的图像",
    "Do not add watermark to images": "不要给图像加水印",
    "Paths for saving": "保存路径",
    "Output directory for images; if empty, defaults to three directories below": "图像的输出目录； 如果为空，则默认为以下三个目录",
    "Output directory for txt2img images": "文生图的输出目录",
    "Output directory for img2img images": "图生图的输出目录",
    "Output directory for images from extras tab": "更多选项卡的输出目录",
    "Output directory for grids; if empty, defaults to two directories below": "宫格图的输出目录； 如果为空，则默认为以下两个目录",
    "Output directory for txt2img grids": "文生图宫格的输出目录",
    "Output directory for img2img grids": "图生图宫格的输出目录",
    "Directory for saving images using the Save button": "使用“保存”按钮保存图像的目录",
    "Saving to a directory": "保存到目录",
    "Save images to a subdirectory": "将图像保存到子目录",
    "Save grids to a subdirectory": "将宫格图保存到子目录",
    "When using \"Save\" button, save images to a subdirectory": "使用“保存”按钮时，将图像保存到子目录",
    "Directory name pattern": "目录名称格式",
    "Max prompt words for [prompt_words] pattern": "[prompt_words] 格式的最大提示词数量",
    "Upscaling": "放大",
    "Tile size for ESRGAN upscalers. 0 = no tiling.": "ESRGAN 的图块尺寸(Tile size)。0 = 不分块(no tiling)",
    "Tile overlap, in pixels for ESRGAN upscalers. Low values = visible seam.": "ESRGAN 的图块重叠(Tile overlap)像素。低值 = 可见接缝",
    "Tile size for all SwinIR.": "适用所有 SwinIR 系算法的图块尺寸(Tile size)",
    "Tile overlap, in pixels for SwinIR. Low values = visible seam.": "SwinIR 的图块重叠(Tile overlap)像素。低值 = 可见接缝",
    "LDSR processing steps. Lower = faster": "LDSR 处理迭代步数。更低 = 更快",
    "Upscaler for img2img": "图生图的放大算法",
    "Upscale latent space image when doing hires. fix": "做高分辨率修复时，也放大潜空间图像",
    "Face restoration": "面部修复",
    "CodeFormer weight parameter; 0 = maximum effect; 1 = minimum effect": "CodeFormer 权重参数； 0 = 最大效果； 1 = 最小效果",
    "Move face restoration model from VRAM into RAM after processing": "面部修复处理完成后，将面部修复模型从显存(VRAM)移至内存(RAM)",
    "System": "系统",
    "VRAM usage polls per second during generation. Set to 0 to disable.": "生成图像时，每秒轮询显存(VRAM)使用情况的次数。设置为 0 以禁用",
    "Always print all generation info to standard output": "始终将所有生成信息输出到 standard output (一般为控制台)",
    "Add a second progress bar to the console that shows progress for an entire job.": "向控制台添加第二个进度条，显示整个作业的进度",
    "Training": "训练",
    "Move VAE and CLIP to RAM when training if possible. Saves VRAM.": "训练时将 VAE 和 CLIP 从显存(VRAM)移放到内存(RAM)如果可行的话，节省显存(VRAM)",
    "Filename word regex": "文件名用词的正则表达式",
    "Filename join string": "文件名连接用字符串",
    "Number of repeats for a single input image per epoch; used only for displaying epoch number": "每个 epoch 中单个输入图像的重复次数； 仅用于显示 epoch 数",
    "Save an csv containing the loss to log directory every N steps, 0 to disable": "每 N 步保存一个包含 loss 的 csv 表格到日志目录，0 表示禁用",
    "Use cross attention optimizations while training": "训练时开启 cross attention 优化",
    "Stable Diffusion": "Stable Diffusion",
    "Checkpoints to cache in RAM": "缓存在内存(RAM)中的模型(ckpt)",
    "SD VAE": "模型的 VAE (SD VAE)",
    "auto": "自动",
    "Hypernetwork strength": "Hypernetwork 强度",
    "Inpainting conditioning mask strength": "局部重绘时图像调节的蒙版屏蔽强度",
    "Apply color correction to img2img results to match original colors.": "对图生图结果应用颜色校正以匹配原始颜色",
    "With img2img, do exactly the amount of steps the slider specifies (normally you'd do less with less denoising).": "在进行图生图的时候，确切地执行滑块指定的迭代步数（正常情况下更弱的重绘幅度需要更少的迭代步数）",
    "Enable quantization in K samplers for sharper and cleaner results. This may change existing seeds. Requires restart to apply.": "在 K 采样器中启用量化以获得更清晰、更清晰的结果。这可能会改变现有的随机种子。需要重新启动才能应用",
    "Emphasis: use (text) to make model pay more attention to text and [text] to make it pay less attention": "强调符：使用 (文字) 使模型更关注该文本，使用 [文字] 使其减少关注",
    "Use old emphasis implementation. Can be useful to reproduce old seeds.": "使用旧的强调符实现。可用于复现旧随机种子",
    "Make K-diffusion samplers produce same images in a batch as when making a single image": "使 K-diffusion 采样器 批量生成与生成单个图像时，产出相同的图像",
    "Increase coherency by padding from the last comma within n tokens when using more than 75 tokens": "当使用超过 75 个 token 时，通过从 n 个 token 中的最后一个逗号填补来提高一致性",
    "Filter NSFW content": "过滤成人内容(NSFW)",
    "Stop At last layers of CLIP model": "在 CLIP 模型的最后哪一层停下 (Clip skip)",
    "Interrogate Options": "反推提示词选项",
    "Interrogate: keep models in VRAM": "反推: 将模型保存在显存(VRAM)中",
    "Interrogate: use artists from artists.csv": "反推: 使用 artists.csv 中的艺术家",
    "Interrogate: include ranks of model tags matches in results (Has no effect on caption-based interrogators).": "反推: 在生成结果中包含与模型标签(tags)相匹配的等级（对基于生成自然语言描述的反推没有影响）",
    "Interrogate: num_beams for BLIP": "反推: BLIP 的 num_beams",
    "Interrogate: minimum description length (excluding artists, etc..)": "反推: 最小描述长度（不包括艺术家, 等…）",
    "Interrogate: maximum description length": "反推: 最大描述长度",
    "CLIP: maximum number of lines in text file (0 = No limit)": "CLIP: 文本文件中的最大行数（0 = 无限制）",
    "Interrogate: deepbooru score threshold": "反推: deepbooru 分数阈值",
    "Interrogate: deepbooru sort alphabetically": "反推: deepbooru 按字母顺序排序",
    "use spaces for tags in deepbooru": "在 deepbooru 中为标签使用空格",
    "escape (\\) brackets in deepbooru (so they are used as literal brackets and not for emphasis)": "在 deepbooru 中使用转义 (\\) 括号（因此它们用作文字括号而不是强调符号）",
    "User interface": "用户界面",
    "Show progressbar": "显示进度条",
    "Show image creation progress every N sampling steps. Set 0 to disable.": "每 N 个采样迭代步数显示图像生成进度。设置 0 禁用",
    "Show previews of all images generated in a batch as a grid": "以网格的形式，预览批量生成的所有图像",
    "Show grid in results for web": "在网页的结果中显示宫格图",
    "Do not show any images in results for web": "不在网页的结果中显示任何图像",
    "Add model hash to generation information": "将模型的哈希值添加到生成信息",
    "Add model name to generation information": "将模型名称添加到生成信息",
    "When reading generation parameters from text into UI (from PNG info or pasted text), do not change the selected model/checkpoint.": "从文本读取生成参数到用户界面（从 PNG 图片信息或粘贴文本）时，不要更改选定的模型(ckpt)",
    "Send seed when sending prompt or image to other interface": "将提示词或者图片发送到 >> 其他界面时，把随机种子也传送过去",
    "Font for image grids that have text": "有文字的宫格图使用的字体",
    "Enable full page image viewer": "启用整页图像查看器",
    "Show images zoomed in by default in full page image viewer": "在整页图像查看器中，默认放大显示图像",
    "Show generation progress in window title.": "在窗口标题中显示生成进度",
    "Quicksettings list": "快速设置列表",
    "Localization (requires restart)": "本地化翻译（需要保存设置，并重启Gradio）",
    "Sampler parameters": "采样器参数",
    "Hide samplers in user interface (requires restart)": "在用户界面中隐藏采样器（需要重新启动）",
    "eta (noise multiplier) for DDIM": "DDIM 的 eta (噪声乘数) ",
    "eta (noise multiplier) for ancestral samplers": "ancestral 采样器的 eta (噪声乘数)",
    "img2img DDIM discretize": "图生图 DDIM 离散化",
    "uniform": "均匀",
    "quad": "二阶",
    "sigma churn": "sigma churn",
    "sigma tmin": "最小(tmin) sigma",
    "sigma noise": "sigma 噪声",
    "Eta noise seed delta": "Eta 噪声种子偏移(ENSD - Eta noise seed delta)",
    "Images Browser": "图库浏览器",
    "Preload images at startup": "在启动时预加载图像",
    "Number of columns on the page": "每页列数",
    "Number of rows on the page": "每页行数",
    "Minimum number of pages per load": "每次加载的最小页数",
    "Wildcards": "通配符",
    "Use same seed for all images": "为所有图像使用同一个随机种子",
    "Request browser notifications": "请求浏览器通知",
    "Download localization template": "下载本地化模板",
    "Reload custom script bodies (No ui updates, No restart)": "重新加载自定义脚本主体（无用户界面更新，无重启）",
    "Restart Gradio and Refresh components (Custom Scripts, ui.py, js and css only)": "重启 Gradio 及刷新组件（仅限自定义脚本、ui.py、js 和 css）",
    "Installed": "已安装",
    "Available": "可用",
    "Install from URL": "从网址安装",
    "Apply and restart UI": "应用并重启用户界面",
    "Check for updates": "检查更新",
    "Extension": "扩展",
    "URL": "网址",
    "Update": "更新",
    "unknown": "未知",
    "Load from:": "加载自",
    "Extension index URL": "扩展列表链接",
    "URL for extension's git repository": "扩展的 git 仓库链接",
    "Local directory name": "本地路径名",
    "Install": "安装",
    "Prompt (press Ctrl+Enter or Alt+Enter to generate)": "提示词（按 Ctrl+Enter 或 Alt+Enter 生成）\nPrompt",
    "Negative prompt (press Ctrl+Enter or Alt+Enter to generate)": "反向提示词（按 Ctrl+Enter 或 Alt+Enter 生成）\nNegative prompt",
    "Add a random artist to the prompt.": "随机添加一个艺术家到提示词中",
    "Read generation parameters from prompt or last generation if prompt is empty into user interface.": "从提示词中读取生成参数，如果提示词为空，则读取上一次的生成参数到用户界面",
    "Save style": "储存为模版风格",
    "Apply selected styles to current prompt": "将所选模板风格，应用于当前提示词",
    "Stop processing current image and continue processing.": "停止处理当前图像，并继续处理下一个",
    "Stop processing images and return any results accumulated so far.": "停止处理图像，并返回迄今为止累积的任何结果",
    "Style to apply; styles have components for both positive and negative prompts and apply to both": "要应用的模版风格； 模版风格包含正向和反向提示词，并应用于两者",
    "Do not do anything special": "什么都不做",
    "Which algorithm to use to produce the image": "使用哪种算法生成图像",
    "Euler Ancestral - very creative, each can get a completely different picture depending on step count, setting steps to higher than 30-40 does not help": "Euler Ancestral - 非常有创意，可以根据迭代步数获得完全不同的图像，将迭代步数设置为高于 30-40 不会有正面作用",
    "Denoising Diffusion Implicit Models - best at inpainting": "Denoising Diffusion Implicit models - 最擅长局部重绘",
    "Produce an image that can be tiled.": "生成可用于平铺(tiled)的图像",
    "Use a two step process to partially create an image at smaller resolution, upscale, and then improve details in it without changing composition": "使用两步处理的时候，以较小的分辨率生成初步图像、接着放大图像，然后在不更改构图的情况下改进其中的细节",
    "Determines how little respect the algorithm should have for image's content. At 0, nothing will change, and at 1 you'll get an unrelated image. With values below 1.0, processing will take less steps than the Sampling Steps slider specifies.": "决定算法对图像内容的影响程度。设置 0 时，什么都不会改变，而在 1 时，你将获得不相关的图像。\n值低于 1.0 时，处理的迭代步数将少于“采样迭代步数”滑块指定的步数",
    "How many batches of images to create": "创建多少批次的图像",
    "How many image to create in a single batch": "每批创建多少图像",
    "Classifier Free Guidance Scale - how strongly the image should conform to prompt - lower values produce more creative results": "Classifier Free Guidance Scale - 图像应在多大程度上服从提示词 - 较低的值会产生更有创意的结果",
    "A value that determines the output of random number generator - if you create an image with same parameters and seed as another image, you'll get the same result": "一个固定随机数生成器输出的值 - 以相同参数和随机种子生成的图像会得到相同的结果",
    "Set seed to -1, which will cause a new random number to be used every time": "将随机种子设置为-1，则每次都会使用一个新的随机数",
    "Reuse seed from last generation, mostly useful if it was randomed": "重用上一次使用的随机种子，如果想要固定结果就会很有用",
    "Seed of a different picture to be mixed into the generation.": "将要参与生成的另一张图的随机种子",
    "How strong of a variation to produce. At 0, there will be no effect. At 1, you will get the complete picture with variation seed (except for ancestral samplers, where you will just get something).": "想要产生多强烈的变化。设为 0 时，将没有效果。设为 1 时，你将获得完全产自差异随机种子的图像（ancestral 采样器除外，你只是单纯地生成了一些东西）",
    "Make an attempt to produce a picture similar to what would have been produced with same seed at specified resolution": "尝试生成与在指定分辨率下使用相同随机种子生成的图像相似的图片",
    "This text is used to rotate the feature space of the imgs embs": "此文本用于旋转图集 embeddings 的特征空间",
    "Separate values for X axis using commas.": "使用逗号分隔 X 轴的值",
    "Separate values for Y axis using commas.": "使用逗号分隔 Y 轴的值",
    "Write image to a directory (default - log/images) and generation parameters into csv file.": "将图像写入目录（默认 - log/images）并将生成参数写入 csv 表格文件",
    "Open images output directory": "打开图像输出目录",
    "How much to blur the mask before processing, in pixels.": "处理前要对蒙版进行多强的模糊，以像素为单位",
    "What to put inside the masked area before processing it with Stable Diffusion.": "在使用 Stable Diffusion 处理蒙版区域之前要在蒙版区域内放置什么",
    "fill it with colors of the image": "用图像的颜色(高强度模糊)填充它",
    "keep whatever was there originally": "保留原来的图像，不进行预处理",
    "fill it with latent space noise": "用潜空间的噪声填充它",
    "fill it with latent space zeroes": "用潜空间的零填充它",
    "Upscale masked region to target resolution, do inpainting, downscale back and paste into original image": "将蒙版区域放大到目标分辨率，做局部重绘，缩小后粘贴到原始图像中。\n请注意，填补像素 仅对 全分辨率局部重绘 生效。",
    "Resize image to target resolution. Unless height and width match, you will get incorrect aspect ratio.": "将图像大小调整为目标分辨率。除非高度和宽度匹配，否则你将获得不正确的纵横比",
    "Resize the image so that entirety of target resolution is filled with the image. Crop parts that stick out.": "调整图像大小，使整个目标分辨率都被图像填充。裁剪多出来的部分",
    "Resize the image so that entirety of image is inside target resolution. Fill empty space with image's colors.": "调整图像大小，使整个图像在目标分辨率内。用图像的颜色填充空白区域",
    "How many times to repeat processing an image and using it as input for the next iteration": "重复处理图像并用作下次迭代输入的次数",
    "In loopback mode, on each loop the denoising strength is multiplied by this value. <1 means decreasing variety so your sequence will converge on a fixed picture. >1 means increasing variety so your sequence will become more and more chaotic.": "在回送模式下，在每个循环中，重绘幅度都会乘以该值。<1 表示减少多样性，因此你的这一组图将集中在固定的图像上。>1 意味着增加多样性，因此你的这一组图将变得越来越混乱",
    "For SD upscale, how much overlap in pixels should there be between tiles. Tiles overlap so that when they are merged back into one picture, there is no clearly visible seam.": "使用 SD 放大(SD upscale)时，图块(Tiles)之间应该有多少像素重叠。图块(Tiles)之间需要重叠才可以让它们在合并回一张图像时，没有清晰可见的接缝",
    "A directory on the same machine where the server is running.": "与服务器主机上的目录",
    "Leave blank to save images to the default path.": "留空以将图像保存到默认路径",
    "Result = A * (1 - M) + B * M": "结果 = A * (1 - M) + B * M",
    "Result = A + (B - C) * M": "结果 = A + (B - C) * M",
    "1st and last digit must be 1. ex:'1, 2, 1'": "第一个和最后一个数字必须是 1。例:'1, 2, 1'",
    "Path to directory with input images": "带有输入图像的路径",
    "Path to directory where to write outputs": "进行输出的路径",
    "Input images directory": "输入图像目录",
    "Use following tags to define how filenames for images are chosen: [steps], [cfg], [prompt], [prompt_no_styles], [prompt_spaces], [width], [height], [styles], [sampler], [seed], [model_hash], [prompt_words], [date], [datetime], [datetime<Format>], [datetime<Format><Time Zone>], [job_timestamp]; leave empty for default.": "使用以下标签定义如何选择图像的文件名: [steps], [cfg], [prompt], [prompt_no_styles], [prompt_spaces], [width], [height], [styles], [sampler], [seed], [model_hash], [prompt_words], [date], [datetime], [datetime<Format>], [datetime<Format><Time Zone>], [job_timestamp]; 默认请留空",
    "If this option is enabled, watermark will not be added to created images. Warning: if you do not add watermark, you may be behaving in an unethical manner.": "如果启用此选项，水印将不会添加到生成出来的图像中。警告：如果你不添加水印，你的行为可能是不符合专业操守的",
    "Use following tags to define how subdirectories for images and grids are chosen: [steps], [cfg], [prompt], [prompt_no_styles], [prompt_spaces], [width], [height], [styles], [sampler], [seed], [model_hash], [prompt_words], [date], [datetime], [datetime<Format>], [datetime<Format><Time Zone>], [job_timestamp]; leave empty for default.": "使用以下标签定义如何选择图像和宫格图的子目录: [steps], [cfg], [prompt], [prompt_no_styles], [prompt_spaces], [width], [height], [styles], [sampler], [seed], [model_hash], [prompt_words], [date], [datetime], [datetime<Format>], [datetime<Format><Time Zone>], [job_timestamp]; 默认请留空",
    "Restore low quality faces using GFPGAN neural network": "使用 GFPGAN 神经网络修复低质量面部",
    "This regular expression will be used extract words from filename, and they will be joined using the option below into label text used for training. Leave empty to keep filename text as it is.": "此正则表达式将用于从文件名中提取单词，并将使用以下选项将它们接合到用于训练的标签文本中。留空以保持文件名文本不变",
    "This string will be used to join split words into a single line if the option above is enabled.": "如果启用了上述选项，则此处的字符会用于将拆分的单词接合为同一行",
    "Only applies to inpainting models. Determines how strongly to mask off the original image for inpainting and img2img. 1.0 means fully masked, which is the default behaviour. 0.0 means a fully unmasked conditioning. Lower values will help preserve the overall composition of the image, but will struggle with large changes.": "仅适用于局部重绘专用的模型（模型后缀为 inpainting.ckpt 的模型）。 决定了蒙版在局部重绘以及图生图中屏蔽原图内容的强度。 1.0 表示完全屏蔽原图，这是默认行为。 0.0 表示完全不屏蔽让原图进行图像调节。 较低的值将有助于保持原图的整体构图，但很难遇到较大的变化。",
    "List of setting names, separated by commas, for settings that should go to the quick access bar at the top, rather than the usual setting tab. See modules/shared.py for setting names. Requires restarting to apply.": "设置名称列表，以逗号分隔，设置应转到顶部的快速访问栏，而不是通常的设置选项卡。有关设置名称，请参见 modules/shared.py。需要重新启动才能应用",
    "If this values is non-zero, it will be added to seed and used to initialize RNG for noises when using samplers with Eta. You can use this to produce even more variation of images, or you can use this to match images of other software if you know what you are doing.": "如果这个值不为零，它将被添加到随机种子中，并在使用带有 Eta 的采样器时用于初始化随机噪声。你可以使用它来产生更多的图像变化，或者你可以使用它来模仿其他软件生成的图像，如果你知道你在做什么",
<<<<<<< HEAD
    "Leave empty for auto": "留空时自动生成",
=======

>>>>>>> 792b72fd
    "Autocomplete options": "自动补全选项",
    "Enable Autocomplete": "开启Tag补全",
    "Append commas": "附加逗号",
    "Roll three": "抽三位出来",
    "Generate forever": "无限生成",
    "Cancel generate forever": "停止无限生成",
    "History": "历史记录",
    "Show Textbox": "显示文本框",
    "File with inputs": "含输入内容的文件",
    "Prompts": "提示词",
    "Disabled when launched with --hide-ui-dir-config.": "启动 --hide-ui-dir-config 时禁用",
    "Upscaler": "放大算法",
    "Upscaler 1": "放大算法 1",
    "Upscaler 2": "放大算法 2",
    "Open output directory": "打开输出目录",
    "Create aesthetic images embedding": "生成美术风格图集 embedding",
    "Split oversized images into two": "将过大的图像分为两份",
    "Train an embedding; must specify a directory with a set of 1:1 ratio images": "训练 embedding； 必须指定一组具有 1:1 比例图像的目录",
    "Learning rate": "学习率",
    "txt2img history": "文生图历史记录",
    "img2img history": "图生图历史记录",
    "extras history": "更多选项卡的历史记录",
    "extras": "更多",
    "custom fold": "自定义文件夹",
    "Load": "载入",
    "Prev batch": "上一批",
    "Next batch": "下一批",
    "number of images to delete consecutively next": "接下来要连续删除的图像数",
    "Date to": "日期至",
    "Refresh page": "刷新页面",
    "Unload VAE and CLIP from VRAM when training": "训练时从显存(VRAM)中取消 VAE 和 CLIP 的加载",
    "Number of pictures displayed on each page": "每页显示的图像数量",
    "Number of grids in each row": "每行显示多少格",

    "Start drawing": "开始绘制",
    "how fast should the training go. Low values will take longer to train, high values may fail to converge (not generate accurate results) and/or may break the embedding (This has happened if you see Loss: nan in the training info textbox. If this happens, you need to manually restore your embedding from an older not-broken backup).\n\nYou can set a single numeric value, or multiple learning rates using the syntax:\n\n   rate_1:max_steps_1, rate_2:max_steps_2, ...\n\nEG:   0.005:100, 1e-3:1000, 1e-5\n\nWill train with rate of 0.005 for first 100 steps, then 1e-3 until 1000 steps, then 1e-5 for all remaining steps.": "训练应该多快。低值将需要更长的时间来训练，高值可能无法收敛（无法产生准确的结果）以及/也许可能会破坏 embedding（如果你在训练信息文本框中看到 Loss: nan 就会发生这种情况。如果发生这种情况，你需要从较旧的未损坏的备份手动恢复 embedding）\n\n你可以使用以下语法设置单个数值或多个学习率：\n\n   率1:步限1, 率2:步限2, ...\n\n如:   0.005:100, 1e-3:1000, 1e-5\n\n即前 100 步将以 0.005 的速率训练，接着直到 1000 步为止以 1e-3 训练，然后剩余所有步以 1e-5 训练",
    "Separate prompts into parts using vertical pipe character (|) and the script will create a picture for every combination of them (except for the first part, which will be present in all combinations)": "用竖线分隔符(|)将提示词分成若干部分，脚本将为它们的每一个组合创建一幅图片（除了被分割的第一部分，所有的组合都会包含这部分）",
    "Select which Real-ESRGAN models to show in the web UI. (Requires restart)": "选择哪些 Real-ESRGAN 模型显示在网页用户界面。(需要重新启动)",
    "Face restoration model": "面部修复模型",
    "Allowed categories for random artists selection when using the Roll button": "使用抽选艺术家按钮时将会随机的艺术家类别",
<<<<<<< HEAD
    "favorites": "收藏夹(已保存)",
    "others": "其他",
    "Collect": "收藏(保存)",
    "Move VAE and CLIP to RAM when training hypernetwork. Saves VRAM.": "训练时将 VAE 和 CLIP 从显存(VRAM)移放到内存(RAM)，节省显存(VRAM)"    
=======
    "Hypernetwork": "超网络(Hypernetwork)",
    "How many times to improve the generated image iteratively; higher values take longer; very low values can produce bad results": "迭代改进生成的图像多少次；更高的值需要更长的时间；非常低的值会产生不好的结果",
    "Draw a mask over an image, and the script will regenerate the masked area with content according to prompt": "在图像上画一个蒙版，脚本会根据提示重新生成蒙版区域的内容",
    "Upscale image normally, split result into tiles, improve each tile using img2img, merge whole image back": "正常提升图像，将结果分割成瓦片，用img2img改进每个瓦片，将整个图像合并回来",
    "Create a grid where images will have different parameters. Use inputs below to specify which parameters will be shared by columns and rows": "创建一个网格，图像将有不同的参数。使用下面的输入来指定哪些参数将由列和行共享",
    "Run Python code. Advanced user only. Must run program with --allow-code for this to work": "运行Python代码。仅限高级用户。必须用 --allow-code 来运行程序，这样才能工作。",
    "Separate a list of words with commas, and the first word will be used as a keyword: script will search for this word in the prompt, and replace it with others": "用逗号隔开一个单词列表，第一个单词将被用作关键词：脚本将在提示中搜索这个单词，并用其他单词替换它。",
    "Separate a list of words with commas, and the script will make a variation of prompt with those words for their every possible order": "用逗号分开一个单词列表，脚本将用这些单词的每一个可能的顺序制作一个变体的提示。",
    "Reconstruct prompt from existing image and put it into the prompt field.": "从现有的图像中重构提示，并将其放入提示字段。",
    "Set the maximum number of words to be used in the [prompt_words] option; ATTENTION: If the words are too long, they may exceed the maximum length of the file path that the system can handle": "在[prompt_words]选项中设置要使用的最大字数；注意：如果字数太长，可能会超过系统可处理的文件路径的最大长度",
    "Process an image, use it as an input, repeat.": "处理一张图片，将其作为输入，重复。",
    "Insert selected styles into prompt fields": "在提示字段中插入选定的样式",
    "Save current prompts as a style. If you add the token {prompt} to the text, the style use that as placeholder for your prompt when you use the style in the future.": "将当前的提示语保存为样式。如果你在文本中添加标记{prompt}，当你将来使用该样式时，该样式会将其作为你的提示的占位符。",
    "Loads weights from checkpoint before making images. You can either use hash or a part of filename (as seen in settings) for checkpoint name. Recommended to use with Y axis for less switching.": "在制作图像之前从检查点加载权重。你可以使用哈希值或文件名的一部分（如设置中所示）作为检查点名称。建议与Y轴一起使用以减少切换。",
    "Torch active: Peak amount of VRAM used by Torch during generation, excluding cached data.\nTorch reserved: Peak amount of VRAM allocated by Torch, including all active and cached data.\nSys VRAM: Peak amount of VRAM allocation across all applications / total GPU VRAM (peak utilization%).": "Torch active: 在生成过程中，Torch使用的显存(VRAM)峰值，不包括缓存的数据。\nTorch reserved: Torch分配的显存(VRAM)的峰值量，包括所有活动和缓存数据。\nSys VRAM: 所有应用程序的显存(VRAM)分配的峰值量 / GPU的总显存(VRAM)（峰值利用率%）。",
    "Uscale the image in latent space. Alternative is to produce the full image from latent representation, upscale that, and then move it back to latent space.": "缩放潜在空间中的图像。另一种方法是，从潜在表示中产生完整的图像，提高其比例，然后再将其移回潜在空间。",

    "----": "----"
>>>>>>> 792b72fd
}<|MERGE_RESOLUTION|>--- conflicted
+++ resolved
@@ -526,11 +526,7 @@
     "Only applies to inpainting models. Determines how strongly to mask off the original image for inpainting and img2img. 1.0 means fully masked, which is the default behaviour. 0.0 means a fully unmasked conditioning. Lower values will help preserve the overall composition of the image, but will struggle with large changes.": "仅适用于局部重绘专用的模型（模型后缀为 inpainting.ckpt 的模型）。 决定了蒙版在局部重绘以及图生图中屏蔽原图内容的强度。 1.0 表示完全屏蔽原图，这是默认行为。 0.0 表示完全不屏蔽让原图进行图像调节。 较低的值将有助于保持原图的整体构图，但很难遇到较大的变化。",
     "List of setting names, separated by commas, for settings that should go to the quick access bar at the top, rather than the usual setting tab. See modules/shared.py for setting names. Requires restarting to apply.": "设置名称列表，以逗号分隔，设置应转到顶部的快速访问栏，而不是通常的设置选项卡。有关设置名称，请参见 modules/shared.py。需要重新启动才能应用",
     "If this values is non-zero, it will be added to seed and used to initialize RNG for noises when using samplers with Eta. You can use this to produce even more variation of images, or you can use this to match images of other software if you know what you are doing.": "如果这个值不为零，它将被添加到随机种子中，并在使用带有 Eta 的采样器时用于初始化随机噪声。你可以使用它来产生更多的图像变化，或者你可以使用它来模仿其他软件生成的图像，如果你知道你在做什么",
-<<<<<<< HEAD
     "Leave empty for auto": "留空时自动生成",
-=======
-
->>>>>>> 792b72fd
     "Autocomplete options": "自动补全选项",
     "Enable Autocomplete": "开启Tag补全",
     "Append commas": "附加逗号",
@@ -571,13 +567,10 @@
     "Select which Real-ESRGAN models to show in the web UI. (Requires restart)": "选择哪些 Real-ESRGAN 模型显示在网页用户界面。(需要重新启动)",
     "Face restoration model": "面部修复模型",
     "Allowed categories for random artists selection when using the Roll button": "使用抽选艺术家按钮时将会随机的艺术家类别",
-<<<<<<< HEAD
     "favorites": "收藏夹(已保存)",
     "others": "其他",
     "Collect": "收藏(保存)",
-    "Move VAE and CLIP to RAM when training hypernetwork. Saves VRAM.": "训练时将 VAE 和 CLIP 从显存(VRAM)移放到内存(RAM)，节省显存(VRAM)"    
-=======
-    "Hypernetwork": "超网络(Hypernetwork)",
+    "Move VAE and CLIP to RAM when training hypernetwork. Saves VRAM.": "训练时将 VAE 和 CLIP 从显存(VRAM)移放到内存(RAM)，节省显存(VRAM)",
     "How many times to improve the generated image iteratively; higher values take longer; very low values can produce bad results": "迭代改进生成的图像多少次；更高的值需要更长的时间；非常低的值会产生不好的结果",
     "Draw a mask over an image, and the script will regenerate the masked area with content according to prompt": "在图像上画一个蒙版，脚本会根据提示重新生成蒙版区域的内容",
     "Upscale image normally, split result into tiles, improve each tile using img2img, merge whole image back": "正常提升图像，将结果分割成瓦片，用img2img改进每个瓦片，将整个图像合并回来",
@@ -595,5 +588,4 @@
     "Uscale the image in latent space. Alternative is to produce the full image from latent representation, upscale that, and then move it back to latent space.": "缩放潜在空间中的图像。另一种方法是，从潜在表示中产生完整的图像，提高其比例，然后再将其移回潜在空间。",
 
     "----": "----"
->>>>>>> 792b72fd
 }